--- conflicted
+++ resolved
@@ -126,24 +126,6 @@
     max_lr = 1e-3
     min_lr = 1e-6
     teacher_lr = 1e-6
-<<<<<<< HEAD
-    num_epochs = [  (0, 30, 0),
-                    (0, 0, 30),
-                    (0, 25, 5),
-                    (0, 20, 10)]
-
-    # # ------------------------------
-    # # Train & Test Models
-    # # ------------------------------
-    for teacher_model_name, student_model_name in teacher_student_pairs:
-        print(f"\n[MODEL SETUP] Teacher: {teacher_model_name}, Student: {student_model_name}")
-        teacher = get_model(teacher_model_name, pretrained=True)
-        student = get_model(student_model_name, pretrained=True)
-        for kd_loss in kd_loss_labels:
-            for i, (num_epochs_selfstudying, num_epochs_costudying, num_epochs_tutoring) in enumerate(num_epochs):
-                csv_filename = os.path.join(cwd, f"results_qkd_{kd_loss}_{i}_small.csv")
-                print(f'\n{csv_filename}\n')
-=======
     num_epochs = [  (00, 30, 00) ]
     names = ["_".join(f"{x:02d}" for x in t) for t in num_epochs]
     
@@ -153,7 +135,6 @@
     for teacher_model_name, student_model_name in teacher_student_pairs:
         for kd_loss in kd_loss_labels:
             for i, (num_epochs_selfstudying, num_epochs_costudying, num_epochs_tutoring) in enumerate(num_epochs):
->>>>>>> 9035de67
                 for _ in range(retrials):
                     for alpha_s, alpha_t in alpha_st_pairs:
                         for temp in temperatures:
